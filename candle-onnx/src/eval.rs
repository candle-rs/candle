--- conflicted
+++ resolved
@@ -981,11 +981,7 @@
                 };
                 values.insert(node.output[0].clone(), output);
             }
-<<<<<<< HEAD
             random_type @ ("RandomUniform" | "RandomNormal") => {
-=======
-            "RandomUniform" => {
->>>>>>> 08fd7f71
                 let dt: i64 = get_attr_opt(node, "dtype")?.copied().unwrap_or(1); // 1 is float
                                                                                   // type by
                                                                                   // default
@@ -993,54 +989,33 @@
                     Ok(dt) => match dtype(dt) {
                         Some(DType::U8 | DType::U32 | DType::I64) => {
                             bail!(
-<<<<<<< HEAD
                                 "unsupported 'dtype' value {dt:?}, only floats are allowed, for {random_type} {}",
-=======
-                                "unsupported 'dtype' value {dt:?}, only floats are allowed, for RandomUnifrom {}",
->>>>>>> 08fd7f71
                                 node.name
                             )
                         }
                         Some(dt) => dt,
                         None => {
                             bail!(
-<<<<<<< HEAD
                                 "unsupported 'dtype' value {dt:?} for {random_type} {}",
-=======
-                                "unsupported 'dtype' value {dt:?} for RandomUnifrom {}",
->>>>>>> 08fd7f71
                                 node.name
                             )
                         }
                     },
                     Err(_) => {
                         bail!(
-<<<<<<< HEAD
                             "unsupported 'dtype' value {dt:?} for {random_type} {}",
-=======
-                            "unsupported 'dtype' value {dt:?} for RandomUniform {}",
->>>>>>> 08fd7f71
                             node.name
                         )
                     }
                 };
-<<<<<<< HEAD
                 let seed: Option<f32> = get_attr_opt(node, "seed")?.copied();
                 if seed.is_some() {
                     bail!("seed for {random_type} is currently not supported")
-=======
-                let low: f32 = get_attr_opt(node, "low")?.copied().unwrap_or(0.0);
-                let high: f32 = get_attr_opt(node, "high")?.copied().unwrap_or(1.0);
-                let seed: Option<f32> = get_attr_opt(node, "seed")?.copied();
-                if seed.is_some() {
-                    bail!("seed for RandomUniform is currently not supported")
->>>>>>> 08fd7f71
                 };
                 let shape: Vec<usize> = get_attr::<[i64]>(node, "shape")?
                     .iter()
                     .map(|x| *x as usize)
                     .collect();
-<<<<<<< HEAD
                 let output = if random_type == "RandomUniform" {
                     let low: f32 = get_attr_opt(node, "low")?.copied().unwrap_or(0.0);
                     let high: f32 = get_attr_opt(node, "high")?.copied().unwrap_or(1.0);
@@ -1050,8 +1025,6 @@
                     let scale: f32 = get_attr_opt(node, "scale")?.copied().unwrap_or(1.0);
                     Tensor::randn(mean, scale, shape, &Device::Cpu)?.to_dtype(dtype)?
                 };
-=======
-                let output = Tensor::rand(low, high, shape, &Device::Cpu)?.to_dtype(dtype)?;
                 values.insert(node.output[0].clone(), output);
             }
             "ArgMin" => {
@@ -1092,7 +1065,6 @@
                 } else {
                     input.argmax(axis)?
                 }.to_dtype(DType::I64)?;
->>>>>>> 08fd7f71
                 values.insert(node.output[0].clone(), output);
             }
             op_type => bail!("unsupported op_type {op_type} for op {node:?}"),
