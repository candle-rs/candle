import candle
from candle import Tensor
<<<<<<< HEAD
from candle.utils import cuda_is_available
=======
>>>>>>> 620c94d1
import pytest


def test_tensor_can_be_constructed():
    t = Tensor(42.0)
    assert t.values() == 42.0


def test_tensor_can_be_constructed_from_list():
    t = Tensor([3.0, 1, 4, 1, 5, 9, 2, 6])
    assert t.values() == [3.0, 1, 4, 1, 5, 9, 2, 6]


def test_tensor_can_be_constructed_from_list_of_lists():
    t = Tensor([[3.0, 1, 4, 1], [5, 9, 2, 6]])
    assert t.values() == [[3.0, 1, 4, 1], [5, 9, 2, 6]]


def test_tensor_can_be_quantized():
    t = candle.randn((16, 256))
    for format in [
        "q4_0",
        "q4_1",
        "q5_0",
        "q5_1",
        "q8_0",
        "q2k",
        "q3k",
        "q4k",
        "q5k",
        "q8k",
    ]:
        for formatted_format in [format.upper(), format.lower()]:
            quant_t = t.quantize(formatted_format)
            assert quant_t.ggml_dtype.lower() == format.lower()
            assert quant_t.shape == t.shape


def test_tensor_can_be_indexed():
    t = Tensor([[3.0, 1, 4, 1], [5, 9, 2, 6]])
    assert t[0].values() == [3.0, 1.0, 4.0, 1.0]
    assert t[1].values() == [5.0, 9.0, 2.0, 6.0]
    assert t[-1].values() == [5.0, 9.0, 2.0, 6.0]
    assert t[-2].values() == [3.0, 1.0, 4.0, 1.0]


def test_tensor_can_be_sliced():
    t = Tensor([3.0, 1, 4, 10, 5, 9, 2, 6])

    assert t[0:4].values() == [3.0, 1.0, 4.0, 10.0]
    assert t[4:8].values() == [5.0, 9.0, 2.0, 6.0]
    assert t[-4:].values() == [5.0, 9.0, 2.0, 6.0]
    assert t[:-4].values() == [3.0, 1.0, 4.0, 10.0]
    assert t[-4:-2].values() == [5.0, 9.0]


def test_tensor_can_be_sliced_2d():
    t = Tensor([[3.0, 1, 4, 1], [5, 9, 2, 6]])
    assert t[:, 0].values() == [3.0, 5]
    assert t[:, 1].values() == [1.0, 9.0]
    assert t[0, 0].values() == 3.0
    assert t[:, -1].values() == [1.0, 6.0]
    assert t[:, -4].values() == [3.0, 5]
    assert t[..., 0].values() == [3.0, 5]


def test_tensor_can_be_scliced_3d():
    t = Tensor([[[1, 2, 3, 4], [5, 6, 7, 8]], [[9, 10, 11, 12], [13, 14, 15, 16]]])
    assert t[:, :, 0].values() == [[1, 5], [9, 13]]
    assert t[:, :, 0:2].values() == [[[1, 2], [5, 6]], [[9, 10], [13, 14]]]
    assert t[:, 0, 0].values() == [1, 9]
    assert t[..., 0].values() == [[1, 5], [9, 13]]
    assert t[..., 0:2].values() == [[[1, 2], [5, 6]], [[9, 10], [13, 14]]]


<<<<<<< HEAD
def test_tensor_can_be_cast_via_to():
    t = Tensor(42.0)
    assert str(t.dtype) == str(candle.f32)
    t_new_args = t.to(candle.f64)
    assert str(t_new_args.dtype) == str(candle.f64)
    t_new_kwargs = t.to(dtype=candle.f64)
    assert str(t_new_kwargs.dtype) == str(candle.f64)
    pytest.raises(TypeError, lambda: t.to("not a dtype"))
    pytest.raises(TypeError, lambda: t.to(dtype="not a dtype"))


@pytest.mark.skipif(not cuda_is_available(), reason="CUDA is not available")
def test_tensor_can_be_moved_via_to():
    t = Tensor(42.0)
    assert t.device == "cpu"
    t_new_args = t.to("cuda")
    assert t_new_args.device == "cuda"
    t_new_kwargs = t.to(device="cuda")
    assert t_new_kwargs.device == "cuda"
    pytest.raises(TypeError, lambda: t.to("not a device"))
    pytest.raises(TypeError, lambda: t.to(device="not a device"))


@pytest.mark.skipif(not cuda_is_available(), reason="CUDA is not available")
def test_tensor_can_be_moved_and_cast_via_to():
    t = Tensor(42.0)
    assert t.device == "cpu"
    assert str(t.dtype) == str(candle.f32)
    t_new_args = t.to("cuda", candle.f64)
    assert t_new_args.device == "cuda"
    assert str(t_new_args.dtype) == str(candle.f64)
    t_new_kwargs = t.to(device="cuda", dtype=candle.f64)
    assert t_new_kwargs.device == "cuda"
    assert str(t_new_kwargs.dtype) == str(candle.f64)
=======
def test_tensor_can_be_added():
    t = Tensor(42.0)
    result = t + t
    assert result.values() == 84.0
    result = t + 2.0
    assert result.values() == 44.0
    a = candle.rand((3, 1, 4))
    b = candle.rand((2, 1))
    c_native = a.broadcast_add(b)
    c = a + b
    assert c.shape == (3, 2, 4)
    assert c.values() == c_native.values()
    with pytest.raises(ValueError):
        d = candle.rand((3, 4, 5))
        e = candle.rand((4, 6))
        f = d + e


def test_tensor_can_be_subtracted():
    t = Tensor(42.0)
    result = t - t
    assert result.values() == 0
    result = t - 2.0
    assert result.values() == 40.0
    a = candle.rand((3, 1, 4))
    b = candle.rand((2, 1))
    c_native = a.broadcast_sub(b)
    c = a - b
    assert c.shape == (3, 2, 4)
    assert c.values() == c_native.values()
    with pytest.raises(ValueError):
        d = candle.rand((3, 4, 5))
        e = candle.rand((4, 6))
        f = d - e


def test_tensor_can_be_multiplied():
    t = Tensor(42.0)
    result = t * t
    assert result.values() == 1764.0
    result = t * 2.0
    assert result.values() == 84.0
    a = candle.rand((3, 1, 4))
    b = candle.rand((2, 1))
    c_native = a.broadcast_mul(b)
    c = a * b
    assert c.shape == (3, 2, 4)
    assert c.values() == c_native.values()
    with pytest.raises(ValueError):
        d = candle.rand((3, 4, 5))
        e = candle.rand((4, 6))
        f = d * e


def test_tensor_can_be_divided():
    t = Tensor(42.0)
    result = t / t
    assert result.values() == 1.0
    result = t / 2.0
    assert result.values() == 21.0
    a = candle.rand((3, 1, 4))
    b = candle.rand((2, 1))
    c_native = a.broadcast_div(b)
    c = a / b
    assert c.shape == (3, 2, 4)
    assert c.values() == c_native.values()
    with pytest.raises(ValueError):
        d = candle.rand((3, 4, 5))
        e = candle.rand((4, 6))
        f = d / e
>>>>>>> 620c94d1
<|MERGE_RESOLUTION|>--- conflicted
+++ resolved
@@ -1,9 +1,6 @@
 import candle
 from candle import Tensor
-<<<<<<< HEAD
 from candle.utils import cuda_is_available
-=======
->>>>>>> 620c94d1
 import pytest
 
 
@@ -79,7 +76,6 @@
     assert t[..., 0:2].values() == [[[1, 2], [5, 6]], [[9, 10], [13, 14]]]
 
 
-<<<<<<< HEAD
 def test_tensor_can_be_cast_via_to():
     t = Tensor(42.0)
     assert str(t.dtype) == str(candle.f32)
@@ -114,7 +110,8 @@
     t_new_kwargs = t.to(device="cuda", dtype=candle.f64)
     assert t_new_kwargs.device == "cuda"
     assert str(t_new_kwargs.dtype) == str(candle.f64)
-=======
+
+
 def test_tensor_can_be_added():
     t = Tensor(42.0)
     result = t + t
@@ -184,5 +181,4 @@
     with pytest.raises(ValueError):
         d = candle.rand((3, 4, 5))
         e = candle.rand((4, 6))
-        f = d / e
->>>>>>> 620c94d1
+        f = d / e