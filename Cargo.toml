[workspace]
members = [
    "candle-core",
    "candle-datasets",
    "candle-examples",
    "candle-book",
    "candle-nn",
    "candle-pyo3",
    "candle-transformers",
    "candle-wasm-examples/*",
    "candle-wasm-tests",
    "tensor-tools",
]
exclude = [
   "candle-flash-attn",
   "candle-kernels",
   "candle-metal-kernels",
   "candle-onnx",
]
resolver = "2"

[workspace.package]
<<<<<<< HEAD
version = "0.6.1"
=======
version = "0.7.2"
>>>>>>> a2bcc227
edition = "2021"
description = "Minimalist ML framework."
repository = "https://github.com/huggingface/candle"
keywords = ["blas", "tensor", "machine-learning"]
categories = ["science"]
license = "MIT OR Apache-2.0"

[workspace.dependencies]
ab_glyph = "0.2.23"
accelerate-src = { version = "0.3.2" }
anyhow = { version = "1", features = ["backtrace"] }
byteorder = "1.4.3"
<<<<<<< HEAD
candle = { path = "./candle-core", package = "candle-core", version = "0.6.1" }
candle-datasets = { path = "./candle-datasets", version = "0.6.1" }
candle-flash-attn = { path = "./candle-flash-attn", version = "0.6.1" }
candle-kernels = { path = "./candle-kernels", version = "0.6.1" }
candle-metal-kernels = { path = "./candle-metal-kernels", version = "0.6.1" }
candle-nn = { path = "./candle-nn", version = "0.6.1" }
candle-onnx = { path = "./candle-onnx", version = "0.6.1" }
candle-transformers = { path = "./candle-transformers", version = "0.6.1" }
clap = { version = "4.2.4", features = ["derive"] }
criterion = { version = "0.5.1", default-features=false }
cudarc = { version = "0.12.0", features = ["std", "cublas", "cublaslt", "curand", "driver", "nvrtc", "f16", "cuda-version-from-build-system", "dynamic-linking"], default-features=false }
=======
candle = { path = "./candle-core", package = "candle-core", version = "0.7.2" }
candle-datasets = { path = "./candle-datasets", version = "0.7.2" }
candle-flash-attn = { path = "./candle-flash-attn", version = "0.7.2" }
candle-kernels = { path = "./candle-kernels", version = "0.7.2" }
candle-metal-kernels = { path = "./candle-metal-kernels", version = "0.7.2" }
candle-nn = { path = "./candle-nn", version = "0.7.2" }
candle-onnx = { path = "./candle-onnx", version = "0.7.2" }
candle-transformers = { path = "./candle-transformers", version = "0.7.2" }
clap = { version = "4.2.4", features = ["derive"] }
criterion = { version = "0.5.1", default-features=false }
cudarc = { version = "0.12.1", features = ["std", "cublas", "cublaslt", "curand", "driver", "nvrtc", "f16", "cuda-version-from-build-system", "dynamic-linking"], default-features=false }
>>>>>>> a2bcc227
fancy-regex = "0.13.0"
gemm = { version = "0.17.0", features = ["wasm-simd128-enable"] }
hf-hub = "0.3.0"
half = { version = "2.3.1", features = ["num-traits", "use-intrinsics", "rand_distr"] }
hound = "3.5.1"
image = { version = "0.25.2", default-features = false, features = ["jpeg", "png"] }
imageproc = { version = "0.24.0", default-features = false }
intel-mkl-src = { version = "0.8.1", features = ["mkl-static-lp64-iomp"] }
libc = { version = "0.2.147" }
log = "0.4"
memmap2 = { version = "0.9.3", features = ["stable_deref_trait"] }
num_cpus = "1.15.0"
num-traits = "0.2.15"
parquet = { version = "51.0.0" }
rand = "0.8.5"
rand_distr = "0.4.3"
rayon = "1.7.0"
safetensors = "0.4.1"
serde = { version = "1.0.171", features = ["derive"] }
serde_plain = "1.0.2"
serde_json = "1.0.99"
thiserror = "1"
tokenizers = { version = "0.19.1", default-features = false }
tracing = "0.1.37"
tracing-chrome = "0.7.1"
tracing-subscriber = "0.3.7"
yoke = { version = "0.7.2", features = ["derive"] }
zip = { version = "1.1.1", default-features = false }
metal = { version = "0.27.0", features = ["mps"]}

[profile.release-with-debug]
inherits = "release"
debug = true<|MERGE_RESOLUTION|>--- conflicted
+++ resolved
@@ -20,11 +20,7 @@
 resolver = "2"
 
 [workspace.package]
-<<<<<<< HEAD
-version = "0.6.1"
-=======
 version = "0.7.2"
->>>>>>> a2bcc227
 edition = "2021"
 description = "Minimalist ML framework."
 repository = "https://github.com/huggingface/candle"
@@ -37,19 +33,6 @@
 accelerate-src = { version = "0.3.2" }
 anyhow = { version = "1", features = ["backtrace"] }
 byteorder = "1.4.3"
-<<<<<<< HEAD
-candle = { path = "./candle-core", package = "candle-core", version = "0.6.1" }
-candle-datasets = { path = "./candle-datasets", version = "0.6.1" }
-candle-flash-attn = { path = "./candle-flash-attn", version = "0.6.1" }
-candle-kernels = { path = "./candle-kernels", version = "0.6.1" }
-candle-metal-kernels = { path = "./candle-metal-kernels", version = "0.6.1" }
-candle-nn = { path = "./candle-nn", version = "0.6.1" }
-candle-onnx = { path = "./candle-onnx", version = "0.6.1" }
-candle-transformers = { path = "./candle-transformers", version = "0.6.1" }
-clap = { version = "4.2.4", features = ["derive"] }
-criterion = { version = "0.5.1", default-features=false }
-cudarc = { version = "0.12.0", features = ["std", "cublas", "cublaslt", "curand", "driver", "nvrtc", "f16", "cuda-version-from-build-system", "dynamic-linking"], default-features=false }
-=======
 candle = { path = "./candle-core", package = "candle-core", version = "0.7.2" }
 candle-datasets = { path = "./candle-datasets", version = "0.7.2" }
 candle-flash-attn = { path = "./candle-flash-attn", version = "0.7.2" }
@@ -61,7 +44,6 @@
 clap = { version = "4.2.4", features = ["derive"] }
 criterion = { version = "0.5.1", default-features=false }
 cudarc = { version = "0.12.1", features = ["std", "cublas", "cublaslt", "curand", "driver", "nvrtc", "f16", "cuda-version-from-build-system", "dynamic-linking"], default-features=false }
->>>>>>> a2bcc227
 fancy-regex = "0.13.0"
 gemm = { version = "0.17.0", features = ["wasm-simd128-enable"] }
 hf-hub = "0.3.0"
