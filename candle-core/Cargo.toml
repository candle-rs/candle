--- conflicted
+++ resolved
@@ -46,11 +46,5 @@
 metal = ["dep:metal", "dep:candle-metal-kernels"]
 
 [[bench]]
-<<<<<<< HEAD
-name = "matmul"
-harness = false
-required-features= ["metal"]
-=======
 name = "bench_main"
-harness = false
->>>>>>> 402349d1
+harness = false