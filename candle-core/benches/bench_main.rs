--- conflicted
+++ resolved
@@ -2,14 +2,9 @@
 
 use criterion::criterion_main;
 criterion_main!(
-    //benchmarks::affine::benches,
+    benchmarks::affine::benches,
     benchmarks::matmul::benches,
-<<<<<<< HEAD
-    //benchmarks::random::benches,
-    //benchmarks::where_cond::benches
-=======
     benchmarks::random::benches,
     benchmarks::where_cond::benches,
     benchmarks::conv_transpose2d::benches,
->>>>>>> a0460cd2
 );