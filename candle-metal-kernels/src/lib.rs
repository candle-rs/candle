--- conflicted
+++ resolved
@@ -13,11 +13,7 @@
 const BINARY: &str = include_str!("binary.metal");
 const TERNARY: &str = include_str!("ternary.metal");
 const CAST: &str = include_str!("cast.metal");
-<<<<<<< HEAD
 const FILL: &str = include_str!("fill.metal");
-const REDUCE: &str = include_str!("reduce.metal");
-=======
->>>>>>> fd7c8565
 const CONV: &str = include_str!("conv.metal");
 const REDUCE: &str = include_str!("reduce.metal");
 const RANDOM: &str = include_str!("random.metal");
@@ -53,9 +49,10 @@
 /// Helper functions to create the various objects on the compute command encoder
 /// on a single line.
 /// Prevents getting wrong some arguments number and mixing length and size in bytes.
-pub trait EncoderParam {
+pub trait EncoderParam: private::Sealed {
     fn set_param(encoder: &ComputeCommandEncoderRef, position: u64, data: Self);
 }
+
 macro_rules! primitive {
     ($type:ty) => {
         impl EncoderParam for $type {
@@ -69,22 +66,14 @@
         }
     };
 }
-primitive!(bool);
-primitive!(usize);
-<<<<<<< HEAD
-primitive!(u8);
-primitive!(u32);
-primitive!(i32);
-primitive!(i64);
-primitive!(f16);
-primitive!(bf16);
-=======
-primitive!(i32);
-primitive!(i64);
-primitive!(u32);
-primitive!(u64);
->>>>>>> fd7c8565
-primitive!(f32);
+macro_rules! primitives {
+    ($($type:ty),+) => {
+        $(
+            primitive!($type);
+        )+
+    };
+}
+primitives!(bool, usize, u8, u32, u64, i32, i64, f16, bf16, f32);
 
 impl<T> EncoderParam for &[T] {
     fn set_param(encoder: &ComputeCommandEncoderRef, position: u64, data: Self) {
@@ -125,6 +114,38 @@
             _index += 1;
         )*
     );
+}
+
+// Seal the trait so that only the types we want can implement it
+mod private {
+    use super::*;
+
+    pub trait Sealed {}
+
+    macro_rules! sealed {
+        ($($type:ty),+) => {
+            $(
+                impl Sealed for $type {}
+            )+
+        };
+    }
+    sealed!(
+        usize,
+        u8,
+        u32,
+        u64,
+        i32,
+        i64,
+        f16,
+        bf16,
+        f32,
+        bool,
+        &Buffer,
+        (&Buffer, usize),
+        &mut Buffer,
+        (&mut Buffer, usize)
+    );
+    impl<T> Sealed for &[T] {}
 }
 
 #[derive(Debug, Clone, Copy, PartialEq, Eq, Hash)]
@@ -138,11 +159,8 @@
     Reduce,
     Mfa,
     Conv,
-<<<<<<< HEAD
     Fill,
-=======
     Random,
->>>>>>> fd7c8565
     Quantized,
 }
 
@@ -1852,7 +1870,7 @@
         )*
     };
 }
-impl_call_fill!(u32, i64, f16, bf16, f32);
+impl_call_fill!(u8, u32, i64, f16, bf16, f32);
 
 #[cfg(test)]
 mod tests;