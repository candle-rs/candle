--- conflicted
+++ resolved
@@ -199,8 +199,6 @@
 impl EncoderProvider for &metal::CommandBufferRef {
     type Encoder<'a>
         = WrappedEncoder<'a>
-<<<<<<< HEAD
-=======
     where
         Self: 'a;
     fn encoder(&self) -> Self::Encoder<'_> {
@@ -214,7 +212,6 @@
 impl EncoderProvider for &ComputeCommandEncoderRef {
     type Encoder<'a>
         = WrappedEncoder<'a>
->>>>>>> ab7ff708
     where
         Self: 'a;
     fn encoder(&self) -> Self::Encoder<'_> {
